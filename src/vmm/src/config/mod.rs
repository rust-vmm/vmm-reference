--- conflicted
+++ resolved
@@ -21,14 +21,9 @@
 
 /// MAX IRQ value rexported.
 #[cfg(target_arch = "x86_64")]
-<<<<<<< HEAD
-pub const MAX_IRQ: u8 = vm_vcpu::vm::MAX_IRQ;
-#[cfg(target_arch = "aarch64")]
-=======
 pub const MAX_IRQ: u32 = vm_vcpu::vm::MAX_IRQ as u32;
 #[cfg(target_arch = "aarch64")]
 /// MAX IRQ value rexported.
->>>>>>> bbe5b3cf
 pub const MAX_IRQ: u32 = vm_vcpu::vm::MAX_IRQ;
 
 /// Errors encountered converting the `*Config` objects.
@@ -144,23 +139,6 @@
         Ok(VcpuConfig { num: num.into() })
     }
 }
-<<<<<<< HEAD
-/// IrqConfig
-#[derive(Clone, Debug, PartialEq)]
-pub struct IrqConfig {
-    /// Max value of irq.
-    pub max_irq: u32,
-}
-
-impl Default for IrqConfig {
-    fn default() -> Self {
-        IrqConfig {
-            max_irq: MAX_IRQ.into(),
-        }
-    }
-}
-=======
->>>>>>> bbe5b3cf
 
 /// Guest kernel configurations.
 #[derive(Clone, Debug, PartialEq)]

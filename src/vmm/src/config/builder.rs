--- conflicted
+++ resolved
@@ -338,14 +338,7 @@
                 }),
                 block_config: Some(BlockConfig {
                     path: PathBuf::from("/dev/loop0")
-<<<<<<< HEAD
-                }),
-                irq_config: IrqConfig {
-                    max_irq: MAX_IRQ.into()
-                }
-=======
                 })
->>>>>>> bbe5b3cf
             }
         );
     }

// Copyright 2020 Amazon.com, Inc. or its affiliates. All Rights Reserved.
// SPDX-License-Identifier: Apache-2.0 OR BSD-3-Clause
//! Reference VMM built with rust-vmm components and minimal glue.
#![deny(missing_docs)]

use std::convert::TryFrom;
#[cfg(target_arch = "aarch64")]
use std::convert::TryInto;
use std::fs::File;
use std::io::{self, stdin, stdout};
use std::ops::DerefMut;
use std::path::PathBuf;
use std::sync::atomic::{AtomicBool, Ordering};
use std::sync::{Arc, Mutex};

use event_manager::{EventManager, EventOps, Events, MutEventSubscriber, SubscriberOps};
use irq_allocator::IrqAllocator;
use kvm_bindings::KVM_API_VERSION;
use kvm_ioctls::{
    Cap::{self, Ioeventfd, Irqchip, Irqfd, UserMemory},
    Kvm,
};
use linux_loader::cmdline;
#[cfg(target_arch = "x86_64")]
use linux_loader::configurator::{
    self, linux::LinuxBootConfigurator, BootConfigurator, BootParams,
};
#[cfg(target_arch = "x86_64")]
use linux_loader::{bootparam::boot_params, cmdline::Cmdline};

use linux_loader::loader::{self, KernelLoader, KernelLoaderResult};
#[cfg(target_arch = "x86_64")]
use linux_loader::loader::{
    bzimage::BzImage,
    elf::{self, Elf},
    load_cmdline,
};
use vm_device::bus::{MmioAddress, MmioRange};
#[cfg(target_arch = "x86_64")]
use vm_device::bus::{PioAddress, PioRange};
use vm_device::device_manager::IoManager;
#[cfg(target_arch = "aarch64")]
use vm_device::device_manager::MmioManager;
#[cfg(target_arch = "x86_64")]
use vm_device::device_manager::PioManager;
#[cfg(target_arch = "aarch64")]
use vm_memory::GuestMemoryRegion;
use vm_memory::{GuestAddress, GuestMemory, GuestMemoryMmap};
#[cfg(target_arch = "x86_64")]
use vm_superio::I8042Device;
#[cfg(target_arch = "aarch64")]
use vm_superio::Rtc;
use vm_superio::Serial;
use vmm_sys_util::{epoll::EventSet, eventfd::EventFd, terminal::Terminal};

#[cfg(target_arch = "x86_64")]
use boot::build_bootparams;
pub use config::*;
use devices::virtio::block::{self, BlockArgs};
use devices::virtio::net::{self, NetArgs};
use devices::virtio::{Env, MmioConfig};

#[cfg(target_arch = "x86_64")]
use devices::legacy::I8042Wrapper;
use devices::legacy::{EventFdTrigger, SerialWrapper};
use vm_vcpu::vm::{self, ExitHandler, KvmVm, VmConfig};

#[cfg(target_arch = "aarch64")]
use devices::legacy::RtcWrapper;

#[cfg(target_arch = "aarch64")]
use arch::{FdtBuilder, AARCH64_FDT_MAX_SIZE, AARCH64_MMIO_BASE, AARCH64_PHYS_MEM_START};

use vm_allocator::{AddressAllocator, AllocPolicy, RangeInclusive};

mod boot;
mod config;
mod irq_allocator;

/// First address past 32 bits is where the MMIO gap ends.
#[cfg(target_arch = "x86_64")]
pub(crate) const MMIO_GAP_END: u64 = 1 << 32;
/// Size of the MMIO gap.
#[cfg(target_arch = "x86_64")]
pub(crate) const MMIO_GAP_SIZE: u64 = 768 << 20;
/// The start of the MMIO gap (memory area reserved for MMIO devices).
#[cfg(target_arch = "x86_64")]
pub(crate) const MMIO_GAP_START: u64 = MMIO_GAP_END - MMIO_GAP_SIZE;
/// Address of the zeropage, where Linux kernel boot parameters are written.
#[cfg(target_arch = "x86_64")]
const ZEROPG_START: u64 = 0x7000;
/// Address where the kernel command line is written.
#[cfg(target_arch = "x86_64")]
const CMDLINE_START: u64 = 0x0002_0000;

/// Default high memory start (1 MiB).
#[cfg(target_arch = "x86_64")]
pub const DEFAULT_HIGH_RAM_START: u64 = 0x0010_0000;

/// Default address for loading the kernel.
#[cfg(target_arch = "x86_64")]
pub const DEFAULT_KERNEL_LOAD_ADDR: u64 = DEFAULT_HIGH_RAM_START;
#[cfg(target_arch = "aarch64")]
/// Default address for loading the kernel.
pub const DEFAULT_KERNEL_LOAD_ADDR: u64 = AARCH64_PHYS_MEM_START;

/// Default kernel command line.
#[cfg(target_arch = "x86_64")]
pub const DEFAULT_KERNEL_CMDLINE: &str = "panic=1 pci=off";
#[cfg(target_arch = "aarch64")]
/// Default kernel command line.
pub const DEFAULT_KERNEL_CMDLINE: &str = "reboot=t panic=1 pci=off";
/// Default address allocator alignment. It needs to be a power of 2.
pub const DEFAULT_ADDRESSS_ALIGNEMNT: u64 = 4;
/// Default allocation policy for address allocator.
pub const DEFAULT_ALLOC_POLICY: AllocPolicy = AllocPolicy::FirstMatch;

/// IRQ line 4 is typically used for serial port 1.
// See more IRQ assignments & info: https://tldp.org/HOWTO/Serial-HOWTO-8.html
const SERIAL_IRQ: u32 = 4;

/// VMM memory related errors.
#[derive(Debug)]
pub enum MemoryError {
    /// Not enough memory slots.
    NotEnoughMemorySlots,
    /// AddressAllocatorError
    AddressAllocatorError(vm_allocator::Error),
    /// Failed to configure guest memory.
    VmMemory(vm_memory::Error),
}

/// VMM errors.
#[derive(Debug)]
pub enum Error {
    /// Failed to create block device.
    Block(block::Error),
    /// Failed to write boot parameters to guest memory.
    #[cfg(target_arch = "x86_64")]
    BootConfigure(configurator::Error),
    /// Error configuring boot parameters.
    #[cfg(target_arch = "x86_64")]
    BootParam(boot::Error),
    /// Error configuring the kernel command line.
    Cmdline(cmdline::Error),
    /// Error setting up the serial device.
    SerialDevice(devices::legacy::SerialError),
    /// Event management error.
    EventManager(event_manager::Error),
    /// I/O error.
    IO(io::Error),
    /// Failed to load kernel.
    KernelLoad(loader::Error),
    /// Failed to create net device.
    Net(net::Error),
    /// Address stored in the rip registry does not fit in guest memory.
    RipOutOfGuestMemory,
    /// Invalid KVM API version.
    KvmApiVersion(i32),
    /// Unsupported KVM capability.
    KvmCap(Cap),
    /// Error issuing an ioctl to KVM.
    KvmIoctl(kvm_ioctls::Error),
    /// Memory error.
    Memory(MemoryError),
    /// VM errors.
    Vm(vm::Error),
    /// Exit event errors.
    ExitEvent(io::Error),
    #[cfg(target_arch = "x86_64")]
    /// Cannot retrieve the supported MSRs.
    GetSupportedMsrs(vm_vcpu_ref::x86_64::msrs::Error),
    #[cfg(target_arch = "aarch64")]
    /// Cannot setup the FDT for booting.
    SetupFdt(arch::Error),
    /// IrqAllocator error
    IrqAllocatorError(irq_allocator::Error),
}

impl std::convert::From<vm::Error> for Error {
    fn from(vm_error: vm::Error) -> Self {
        Self::Vm(vm_error)
    }
}

impl From<vm_allocator::Error> for crate::Error {
    fn from(error: vm_allocator::Error) -> Self {
        crate::Error::Memory(MemoryError::AddressAllocatorError(error))
    }
}

impl From<irq_allocator::Error> for crate::Error {
    fn from(error: irq_allocator::Error) -> Self {
        crate::Error::IrqAllocatorError(error)
    }
}

/// Dedicated [`Result`](https://doc.rust-lang.org/std/result/) type.
pub type Result<T> = std::result::Result<T, Error>;

type Block = block::Block<Arc<GuestMemoryMmap>>;
type Net = net::Net<Arc<GuestMemoryMmap>>;

/// A live VMM.
pub struct Vmm {
    vm: KvmVm<WrappedExitHandler>,
    kernel_cfg: KernelConfig,
    guest_memory: GuestMemoryMmap,
    address_allocator: AddressAllocator,
    irq_allocator: IrqAllocator,
    // The `device_mgr` is an Arc<Mutex> so that it can be shared between
    // the Vcpu threads, and modified when new devices are added.
    device_mgr: Arc<Mutex<IoManager>>,
    // Arc<Mutex<>> because the same device (a dyn DevicePio/DeviceMmio from IoManager's
    // perspective, and a dyn MutEventSubscriber from EventManager's) is managed by the 2 entities,
    // and isn't Copy-able; so once one of them gets ownership, the other one can't anymore.
    event_mgr: EventManager<Arc<Mutex<dyn MutEventSubscriber + Send>>>,
    exit_handler: WrappedExitHandler,
    block_devices: Vec<Arc<Mutex<Block>>>,
    net_devices: Vec<Arc<Mutex<Net>>>,
    // TODO: fetch the vcpu number from the `vm` object.
    // TODO-continued: this is needed to make the arm POC work as we need to create the FDT
    // TODO-continued: after the other resources are created.
    #[cfg(target_arch = "aarch64")]
    num_vcpus: u64,
    #[cfg(target_arch = "aarch64")]
    fdt_builder: FdtBuilder,
}

// The `VmmExitHandler` is used as the mechanism for exiting from the event manager loop.
// The Vm is notifying us through the `kick` method when it exited. Once the Vm finished
// the execution, it is time for the event manager loop to also exit. This way, we can
// terminate the VMM process cleanly.
struct VmmExitHandler {
    exit_event: EventFd,
    keep_running: AtomicBool,
}

// The wrapped exit handler is needed because the ownership of the inner `VmmExitHandler` is
// shared between the `KvmVm` and the `EventManager`. Clone is required for implementing the
// `ExitHandler` trait.
#[derive(Clone)]
struct WrappedExitHandler(Arc<Mutex<VmmExitHandler>>);

impl WrappedExitHandler {
    fn new() -> Result<WrappedExitHandler> {
        Ok(WrappedExitHandler(Arc::new(Mutex::new(VmmExitHandler {
            exit_event: EventFd::new(libc::EFD_NONBLOCK).map_err(Error::ExitEvent)?,
            keep_running: AtomicBool::new(true),
        }))))
    }

    fn keep_running(&self) -> bool {
        self.0.lock().unwrap().keep_running.load(Ordering::Acquire)
    }
}

impl ExitHandler for WrappedExitHandler {
    fn kick(&self) -> io::Result<()> {
        self.0.lock().unwrap().exit_event.write(1)
    }
}

impl MutEventSubscriber for VmmExitHandler {
    fn process(&mut self, events: Events, ops: &mut EventOps) {
        if events.event_set().contains(EventSet::IN) {
            self.keep_running.store(false, Ordering::Release);
        }
        if events.event_set().contains(EventSet::ERROR) {
            // We cannot do much about the error (besides log it).
            // TODO: log this error once we have a logger set up.
            let _ = ops.remove(Events::new(&self.exit_event, EventSet::IN));
        }
    }

    fn init(&mut self, ops: &mut EventOps) {
        ops.add(Events::new(&self.exit_event, EventSet::IN))
            .expect("Cannot initialize exit handler.");
    }
}

impl TryFrom<VMMConfig> for Vmm {
    type Error = Error;

    fn try_from(config: VMMConfig) -> Result<Self> {
        let kvm = Kvm::new().map_err(Error::KvmIoctl)?;

        // Check that the KVM on the host is supported.
        let kvm_api_ver = kvm.get_api_version();
        if kvm_api_ver != KVM_API_VERSION as i32 {
            return Err(Error::KvmApiVersion(kvm_api_ver));
        }
        Vmm::check_kvm_capabilities(&kvm)?;

        let guest_memory = Vmm::create_guest_memory(&config.memory_config)?;
        let address_allocator = Vmm::create_address_allocator(&config.memory_config)?;
        let device_mgr = Arc::new(Mutex::new(IoManager::new()));

        // Create the KvmVm.
        let vm_config = VmConfig::new(&kvm, config.vcpu_config.num, MAX_IRQ)?;
        let wrapped_exit_handler = WrappedExitHandler::new()?;
        let vm = KvmVm::new(
            &kvm,
            vm_config,
            &guest_memory,
            wrapped_exit_handler.clone(),
            device_mgr.clone(),
        )?;

        let mut event_manager = EventManager::<Arc<Mutex<dyn MutEventSubscriber + Send>>>::new()
            .map_err(Error::EventManager)?;
        event_manager.add_subscriber(wrapped_exit_handler.0.clone());
        #[cfg(target_arch = "aarch64")]
        let fdt_builder = FdtBuilder::new();

        let irq_allocator = IrqAllocator::new(SERIAL_IRQ, vm.max_irq())?;

        let mut vmm = Vmm {
            vm,
            guest_memory,
            address_allocator,
            irq_allocator,
            device_mgr,
            event_mgr: event_manager,
            kernel_cfg: config.kernel_config,
            exit_handler: wrapped_exit_handler,
            block_devices: Vec::new(),
            net_devices: Vec::new(),
            #[cfg(target_arch = "aarch64")]
            num_vcpus: config.vcpu_config.num as u64,
            #[cfg(target_arch = "aarch64")]
            fdt_builder,
        };
        vmm.add_serial_console()?;
        #[cfg(target_arch = "x86_64")]
        vmm.add_i8042_device()?;
        #[cfg(target_arch = "aarch64")]
        vmm.add_rtc_device()?;

        // Adding the virtio devices. We'll come up with a cleaner abstraction for `Env`.
        if let Some(cfg) = config.block_config.as_ref() {
            vmm.add_block_device(cfg)?;
        }

        if let Some(cfg) = config.net_config.as_ref() {
            vmm.add_net_device(cfg)?;
        }

        Ok(vmm)
    }
}

impl Vmm {
    /// Run the VMM.
    pub fn run(&mut self) -> Result<()> {
        let load_result = self.load_kernel()?;
        #[cfg(target_arch = "x86_64")]
        let kernel_load_addr = self.compute_kernel_load_addr(&load_result)?;
        #[cfg(target_arch = "aarch64")]
        let kernel_load_addr = load_result.kernel_load;
        #[cfg(target_arch = "aarch64")]
        self.setup_fdt()?;

        if stdin().lock().set_raw_mode().is_err() {
            eprintln!("Failed to set raw mode on terminal. Stdin will echo.");
        }

        self.vm.run(Some(kernel_load_addr)).map_err(Error::Vm)?;
        loop {
            match self.event_mgr.run() {
                Ok(_) => (),
                Err(e) => eprintln!("Failed to handle events: {:?}", e),
            }
            if !self.exit_handler.keep_running() {
                break;
            }
        }
        self.vm.shutdown();

        Ok(())
    }

    // Create guest memory regions.
    fn create_guest_memory(memory_config: &MemoryConfig) -> Result<GuestMemoryMmap> {
        let mem_size = ((memory_config.size_mib as u64) << 20) as usize;
        let mem_regions = Vmm::create_memory_regions(mem_size);

        // Create guest memory from regions.
        GuestMemoryMmap::from_ranges(&mem_regions)
            .map_err(|e| Error::Memory(MemoryError::VmMemory(e)))
    }

    fn create_memory_regions(mem_size: usize) -> Vec<(GuestAddress, usize)> {
        #[cfg(target_arch = "x86_64")]
        // On x86_64, they surround the MMIO gap (dedicated space for MMIO device slots) if the
        // configured memory size exceeds the latter's starting address.
        match mem_size.checked_sub(MMIO_GAP_START as usize) {
            // Guest memory fits before the MMIO gap.
            None | Some(0) => vec![(GuestAddress(0), mem_size)],
            // Guest memory extends beyond the MMIO gap.
            Some(remaining) => vec![
                (GuestAddress(0), MMIO_GAP_START as usize),
                (GuestAddress(MMIO_GAP_END), remaining),
            ],
        }

        #[cfg(target_arch = "aarch64")]
        vec![(GuestAddress(AARCH64_PHYS_MEM_START), mem_size)]
    }

    fn create_address_allocator(memory_config: &MemoryConfig) -> Result<AddressAllocator> {
        let mem_size = (memory_config.size_mib as u64) << 20;
        #[cfg(target_arch = "x86_64")]
        let start_addr = MMIO_GAP_START;
        #[cfg(target_arch = "aarch64")]
        let start_addr = AARCH64_MMIO_BASE;
        let address_allocator = AddressAllocator::new(start_addr, mem_size)?;
        Ok(address_allocator)
    }

    // Load the kernel into guest memory.
    #[cfg(target_arch = "x86_64")]
    fn load_kernel(&mut self) -> Result<KernelLoaderResult> {
        let mut kernel_image = File::open(&self.kernel_cfg.path).map_err(Error::IO)?;
        let zero_page_addr = GuestAddress(ZEROPG_START);

        // Load the kernel into guest memory.
        let kernel_load = match Elf::load(
            &self.guest_memory,
            None,
            &mut kernel_image,
            Some(GuestAddress(self.kernel_cfg.load_addr)),
        ) {
            Ok(result) => result,
            Err(loader::Error::Elf(elf::Error::InvalidElfMagicNumber)) => BzImage::load(
                &self.guest_memory,
                None,
                &mut kernel_image,
                Some(GuestAddress(self.kernel_cfg.load_addr)),
            )
            .map_err(Error::KernelLoad)?,
            Err(e) => {
                return Err(Error::KernelLoad(e));
            }
        };

        // Generate boot parameters.
        let mut bootparams = build_bootparams(
            &self.guest_memory,
            &kernel_load,
            GuestAddress(self.kernel_cfg.load_addr),
            GuestAddress(MMIO_GAP_START),
            GuestAddress(MMIO_GAP_END),
        )
        .map_err(Error::BootParam)?;

        // Add the kernel command line to the boot parameters.
        bootparams.hdr.cmd_line_ptr = CMDLINE_START as u32;
        bootparams.hdr.cmdline_size = self.kernel_cfg.cmdline.as_str().len() as u32 + 1;

        // Load the kernel command line into guest memory.
        let mut cmdline = Cmdline::new(4096);
        cmdline
            .insert_str(self.kernel_cfg.cmdline.as_str())
            .map_err(Error::Cmdline)?;

        load_cmdline(
            &self.guest_memory,
            GuestAddress(CMDLINE_START),
            // Safe because we know the command line string doesn't contain any 0 bytes.
            &cmdline,
        )
        .map_err(Error::KernelLoad)?;

        // Write the boot parameters in the zeropage.
        LinuxBootConfigurator::write_bootparams::<GuestMemoryMmap>(
            &BootParams::new::<boot_params>(&bootparams, zero_page_addr),
            &self.guest_memory,
        )
        .map_err(Error::BootConfigure)?;

        Ok(kernel_load)
    }

    #[cfg(target_arch = "aarch64")]
    fn load_kernel(&mut self) -> Result<KernelLoaderResult> {
        let mut kernel_image = File::open(&self.kernel_cfg.path).map_err(Error::IO)?;
        linux_loader::loader::pe::PE::load(
            &self.guest_memory,
            Some(GuestAddress(self.kernel_cfg.load_addr)),
            &mut kernel_image,
            None,
        )
        .map_err(Error::KernelLoad)
    }

    // Create and add a serial console to the VMM.
    fn add_serial_console(&mut self) -> Result<()> {
        // Create the serial console.
        let interrupt_evt = EventFdTrigger::new(libc::EFD_NONBLOCK).map_err(Error::IO)?;
        let serial = Arc::new(Mutex::new(SerialWrapper(Serial::new(
            interrupt_evt.try_clone().map_err(Error::IO)?,
            stdout(),
        ))));

        // Register its interrupt fd with KVM.
        self.vm.register_irqfd(&interrupt_evt, SERIAL_IRQ)?;

        self.kernel_cfg
            .cmdline
            .insert_str("console=ttyS0")
            .map_err(Error::Cmdline)?;

        #[cfg(target_arch = "aarch64")]
        self.kernel_cfg
            .cmdline
            .insert_str(&format!("earlycon=uart,mmio,0x{:08x}", AARCH64_MMIO_BASE))
            .map_err(Error::Cmdline)?;

        // Put it on the bus.
        // Safe to use unwrap() because the device manager is instantiated in new(), there's no
        // default implementation, and the field is private inside the VMM struct.
        #[cfg(target_arch = "x86_64")]
        {
            let range = PioRange::new(PioAddress(0x3f8), 0x8).unwrap();
            self.device_mgr
                .lock()
                .unwrap()
                .register_pio(range, serial.clone())
                .unwrap();
        }

        #[cfg(target_arch = "aarch64")]
        {
            let range = self.address_allocator.allocate(
                0x1000,
                DEFAULT_ADDRESSS_ALIGNEMNT,
                AllocPolicy::ExactMatch(AARCH64_MMIO_BASE),
            )?;
            self.fdt_builder
                .with_serial_console(range.start(), range.len());
            let range = mmio_from_range(&range);
            self.device_mgr
                .lock()
                .unwrap()
                .register_mmio(range, serial.clone())
                .unwrap();
        }

        // Hook it to event management.
        self.event_mgr.add_subscriber(serial);

        Ok(())
    }

    // Create and add a i8042 device to the VMM.
    #[cfg(target_arch = "x86_64")]
    fn add_i8042_device(&mut self) -> Result<()> {
        let reset_evt = EventFdTrigger::new(libc::EFD_NONBLOCK).map_err(Error::IO)?;
        let i8042_device = Arc::new(Mutex::new(I8042Wrapper(I8042Device::new(
            reset_evt.try_clone().map_err(Error::IO)?,
        ))));
        self.vm.register_irqfd(&reset_evt, 1)?;
        let range = PioRange::new(PioAddress(0x060), 0x5).unwrap();

        self.device_mgr
            .lock()
            .unwrap()
            .register_pio(range, i8042_device)
            .unwrap();
        Ok(())
    }

    #[cfg(target_arch = "aarch64")]
    fn add_rtc_device(&mut self) -> Result<()> {
        let rtc = Arc::new(Mutex::new(RtcWrapper(Rtc::new())));
        let range = self.address_allocator.allocate(
            0x1000,
            DEFAULT_ADDRESSS_ALIGNEMNT,
            DEFAULT_ALLOC_POLICY,
        )?;
        self.fdt_builder.with_rtc(range.start(), range.len());
        let range = mmio_from_range(&range);
        self.device_mgr
            .lock()
            .unwrap()
            .register_mmio(range, rtc)
            .unwrap();
        Ok(())
    }

    // All methods that add a virtio device use hardcoded addresses and interrupts for now, and
    // only support a single device. We need to expand this, but it looks like a good match if we
    // can do it after figuring out how to better separate concerns and make the VMM agnostic of
    // the actual device types.
    fn add_block_device(&mut self, cfg: &BlockConfig) -> Result<()> {
        let mem = Arc::new(self.guest_memory.clone());
        let range = self.address_allocator.allocate(
            0x1000,
            DEFAULT_ADDRESSS_ALIGNEMNT,
            DEFAULT_ALLOC_POLICY,
        )?;
        let irq = self.irq_allocator.next_irq()?;
        let mmio_range = mmio_from_range(&range);
        let mmio_cfg = MmioConfig {
            range: mmio_range,
            gsi: irq,
        };

        let mut guard = self.device_mgr.lock().unwrap();

        let mut env = Env {
            mem,
            vm_fd: self.vm.vm_fd(),
            event_mgr: &mut self.event_mgr,
            mmio_mgr: guard.deref_mut(),
            mmio_cfg,
            kernel_cmdline: &mut self.kernel_cfg.cmdline,
        };

        let args = BlockArgs {
            file_path: PathBuf::from(&cfg.path),
            read_only: false,
            root_device: true,
            advertise_flush: true,
        };

        // We can also hold this somewhere if we need to keep the handle for later.
        let block = Block::new(&mut env, &args).map_err(Error::Block)?;
        #[cfg(target_arch = "aarch64")]
        self.fdt_builder
            .add_virtio_device(range.start(), range.len(), irq);
        self.block_devices.push(block);

        Ok(())
    }

    fn add_net_device(&mut self, cfg: &NetConfig) -> Result<()> {
        let mem = Arc::new(self.guest_memory.clone());
        let range = self.address_allocator.allocate(
            0x1000,
            DEFAULT_ADDRESSS_ALIGNEMNT,
            DEFAULT_ALLOC_POLICY,
        )?;
        let mmio_range = mmio_from_range(&range);
        let irq = self.irq_allocator.next_irq()?;
        let mmio_cfg = MmioConfig {
            range: mmio_range,
            gsi: irq,
        };

        let mut guard = self.device_mgr.lock().unwrap();

        let mut env = Env {
            mem,
            vm_fd: self.vm.vm_fd(),
            event_mgr: &mut self.event_mgr,
            mmio_mgr: guard.deref_mut(),
            mmio_cfg,
            kernel_cmdline: &mut self.kernel_cfg.cmdline,
        };

        let args = NetArgs {
            tap_name: cfg.tap_name.clone(),
        };

        // We can also hold this somewhere if we need to keep the handle for later.
        let net = Net::new(&mut env, &args).map_err(Error::Net)?;
        self.net_devices.push(net);
        #[cfg(target_arch = "aarch64")]
        self.fdt_builder
            .add_virtio_device(range.start(), range.len(), irq);
        Ok(())
    }

    // Helper function that computes the kernel_load_addr needed by the
    // VcpuState when creating the Vcpus.
    #[cfg(target_arch = "x86_64")]
    fn compute_kernel_load_addr(&self, kernel_load: &KernelLoaderResult) -> Result<GuestAddress> {
        // If the kernel format is bzImage, the real-mode code is offset by
        // 0x200, so that's where we have to point the rip register for the
        // first instructions to execute.
        // See https://www.kernel.org/doc/html/latest/x86/boot.html#memory-layout
        //
        // The kernel is a bzImage kernel if the protocol >= 2.00 and the 0x01
        // bit (LOAD_HIGH) in the loadflags field is set.
        let mut kernel_load_addr = self
            .guest_memory
            .check_address(kernel_load.kernel_load)
            .ok_or(Error::RipOutOfGuestMemory)?;
        if let Some(hdr) = kernel_load.setup_header {
            if hdr.version >= 0x200 && hdr.loadflags & 0x1 == 0x1 {
                // Yup, it's bzImage.
                kernel_load_addr = self
                    .guest_memory
                    .checked_offset(kernel_load_addr, 0x200)
                    .ok_or(Error::RipOutOfGuestMemory)?;
            }
        }

        Ok(kernel_load_addr)
    }

    fn check_kvm_capabilities(kvm: &Kvm) -> Result<()> {
        let capabilities = vec![Irqchip, Ioeventfd, Irqfd, UserMemory];

        // Check that all desired capabilities are supported.
        if let Some(c) = capabilities
            .iter()
            .find(|&capability| !kvm.check_extension(*capability))
        {
            Err(Error::KvmCap(*c))
        } else {
            Ok(())
        }
    }

    #[cfg(target_arch = "aarch64")]
    // TODO: move this where it makes sense from a config point of view as we add all
    // needed stuff in FDT.
    fn setup_fdt(&mut self) -> Result<()> {
        let mem_size: u64 = self.guest_memory.iter().map(|region| region.len()).sum();
        let fdt_offset = mem_size - AARCH64_FDT_MAX_SIZE - 0x10000;
        let cmdline = &self.kernel_cfg.cmdline;
        let fdt = self
            .fdt_builder
            .with_cmdline(cmdline.as_str().to_string())
            .with_num_vcpus(self.num_vcpus.try_into().unwrap())
            .with_mem_size(mem_size)
            .create_fdt()
            .map_err(Error::SetupFdt)?;
        fdt.write_to_mem(&self.guest_memory, fdt_offset)
            .map_err(Error::SetupFdt)?;
        Ok(())
    }
}

fn mmio_from_range(range: &RangeInclusive) -> MmioRange {
    // The following unwrap is safe because the address allocator makes
    // sure that the address is available and correct
    MmioRange::new(MmioAddress(range.start()), range.len()).unwrap()
}
#[cfg(test)]
mod tests {
    #[cfg(target_arch = "x86_64")]
    use linux_loader::elf::Elf64_Ehdr;
    #[cfg(target_arch = "x86_64")]
    use linux_loader::loader::{self, bootparam::setup_header, elf::PvhBootCapability};
    use std::io::ErrorKind;
    #[cfg(target_arch = "x86_64")]
    use std::path::Path;
    use std::path::PathBuf;
    #[cfg(target_arch = "x86_64")]
    use vm_memory::{
        bytes::{ByteValued, Bytes},
        Address, GuestAddress, GuestMemory,
    };

    use vmm_sys_util::{tempdir::TempDir, tempfile::TempFile};

    use super::*;
    use utils::resource_download::s3_download;

    const MEM_SIZE_MIB: u32 = 1024;
    const NUM_VCPUS: u8 = 1;

    #[cfg(target_arch = "x86_64")]
    fn default_bzimage_path() -> PathBuf {
        let tags = r#"
        {
            "halt_after_boot": true,
            "image_format": "bzimage"
        }
        "#;
        s3_download("kernel", Some(tags)).unwrap()
    }

    fn default_elf_path() -> PathBuf {
        let tags = r#"
        {
            "halt_after_boot": true,
            "image_format": "elf"
        }
        "#;
        s3_download("kernel", Some(tags)).unwrap()
    }

    #[cfg(target_arch = "aarch64")]
    fn default_pe_path() -> PathBuf {
        let tags = r#"
        {
            "halt_after_boot": true,
            "image_format": "pe"
        }
        "#;
        s3_download("kernel", Some(tags)).unwrap()
    }

    fn default_vmm_config() -> VMMConfig {
        VMMConfig {
            kernel_config: KernelConfig {
                #[cfg(target_arch = "x86_64")]
                path: default_elf_path(),
                #[cfg(target_arch = "aarch64")]
                path: default_pe_path(),
                load_addr: DEFAULT_KERNEL_LOAD_ADDR,
                cmdline: KernelConfig::default_cmdline(),
            },
            memory_config: MemoryConfig {
                size_mib: MEM_SIZE_MIB,
            },
            vcpu_config: VcpuConfig { num: NUM_VCPUS },
            block_config: None,
            net_config: None,
<<<<<<< HEAD
            irq_config: IrqConfig {
                max_irq: vm::MAX_IRQ.into(),
            },
=======
>>>>>>> bbe5b3cf
        }
    }

    fn default_exit_handler() -> WrappedExitHandler {
        WrappedExitHandler(Arc::new(Mutex::new(VmmExitHandler {
            keep_running: AtomicBool::default(),
            exit_event: EventFd::new(libc::EFD_NONBLOCK).unwrap(),
        })))
    }

    // Returns a VMM which only has the memory configured. The purpose of the mock VMM
    // is to give a finer grained control to test individual private functions in the VMM.
    fn mock_vmm(vmm_config: VMMConfig) -> Vmm {
        let kvm = Kvm::new().unwrap();
        let guest_memory = Vmm::create_guest_memory(&vmm_config.memory_config).unwrap();

        let address_allocator = Vmm::create_address_allocator(&vmm_config.memory_config).unwrap();
        // Create the KvmVm.
        let vm_config = VmConfig::new(&kvm, vmm_config.vcpu_config.num, MAX_IRQ).unwrap();

        let device_mgr = Arc::new(Mutex::new(IoManager::new()));
        let exit_handler = default_exit_handler();
        let vm = KvmVm::new(
            &kvm,
            vm_config,
            &guest_memory,
            exit_handler.clone(),
            device_mgr.clone(),
        )
        .unwrap();
        #[cfg(target_arch = "aarch64")]
        let fdt_builder = FdtBuilder::new();
        let irq_allocator = IrqAllocator::new(SERIAL_IRQ, vm.max_irq()).unwrap();
        Vmm {
            vm,
            guest_memory,
            address_allocator,
            irq_allocator,
            device_mgr,
            event_mgr: EventManager::new().unwrap(),
            kernel_cfg: vmm_config.kernel_config,
            exit_handler,
            block_devices: Vec::new(),
            net_devices: Vec::new(),
            #[cfg(target_arch = "aarch64")]
            num_vcpus: vmm_config.vcpu_config.num as u64,
            #[cfg(target_arch = "aarch64")]
            fdt_builder,
        }
    }

    // Return the address where an ELF file should be loaded, as specified in its header.
    #[cfg(target_arch = "x86_64")]
    fn elf_load_addr(elf_path: &Path) -> GuestAddress {
        let mut elf_file = File::open(elf_path).unwrap();
        let mut ehdr = Elf64_Ehdr::default();
        ehdr.as_bytes()
            .read_from(0, &mut elf_file, std::mem::size_of::<Elf64_Ehdr>())
            .unwrap();
        GuestAddress(ehdr.e_entry)
    }

    #[test]
    #[cfg(target_arch = "x86_64")]
    fn test_compute_kernel_load_addr() {
        let vmm_config = default_vmm_config();
        let vmm = mock_vmm(vmm_config);

        // ELF (vmlinux) kernel scenario: happy case
        let mut kern_load = KernelLoaderResult {
            kernel_load: GuestAddress(DEFAULT_HIGH_RAM_START), // 1 MiB.
            kernel_end: 0,                                     // doesn't matter.
            setup_header: None,
            pvh_boot_cap: PvhBootCapability::PvhEntryNotPresent,
        };
        let actual_kernel_load_addr = vmm.compute_kernel_load_addr(&kern_load).unwrap();
        let expected_load_addr = kern_load.kernel_load;
        assert_eq!(actual_kernel_load_addr, expected_load_addr);

        kern_load.kernel_load = GuestAddress(vmm.guest_memory.last_addr().raw_value() + 1);
        assert!(matches!(
            vmm.compute_kernel_load_addr(&kern_load),
            Err(Error::RipOutOfGuestMemory)
        ));

        // bzImage kernel scenario: happy case
        // The difference is that kernel_load.setup_header is no longer None, because we found one
        // while parsing the bzImage file.
        kern_load.kernel_load = GuestAddress(0x0100_0000); // 1 MiB.
        kern_load.setup_header = Some(setup_header {
            version: 0x0200, // 0x200 (v2.00) is the minimum.
            loadflags: 1,
            ..Default::default()
        });
        let expected_load_addr = kern_load.kernel_load.unchecked_add(0x200);
        let actual_kernel_load_addr = vmm.compute_kernel_load_addr(&kern_load).unwrap();
        assert_eq!(expected_load_addr, actual_kernel_load_addr);

        // bzImage kernel scenario: error case: kernel_load + 0x200 (512 - size of bzImage header)
        // falls out of guest memory
        kern_load.kernel_load = GuestAddress(vmm.guest_memory.last_addr().raw_value() - 511);
        assert!(matches!(
            vmm.compute_kernel_load_addr(&kern_load),
            Err(Error::RipOutOfGuestMemory)
        ));
    }

    #[test]
    #[cfg(target_arch = "x86_64")]
    fn test_load_kernel() {
        // Test Case: load a valid elf.
        let mut vmm_config = default_vmm_config();
        vmm_config.kernel_config.path = default_elf_path();
        // ELF files start with a header that tells us where they want to be loaded.
        let kernel_load = elf_load_addr(&vmm_config.kernel_config.path);
        let mut vmm = mock_vmm(vmm_config);
        let kernel_load_result = vmm.load_kernel().unwrap();
        assert_eq!(kernel_load_result.kernel_load, kernel_load);
        assert!(kernel_load_result.setup_header.is_none());

        // Test case: load a valid bzImage.
        let mut vmm_config = default_vmm_config();
        vmm_config.kernel_config.path = default_bzimage_path();
        let mut vmm = mock_vmm(vmm_config);
        let kernel_load_result = vmm.load_kernel().unwrap();
        assert_eq!(
            kernel_load_result.kernel_load,
            GuestAddress(DEFAULT_HIGH_RAM_START)
        );
        assert!(kernel_load_result.setup_header.is_some());
    }

    #[test]
    fn test_load_kernel_errors() {
        // Test case: kernel file does not exist.
        let mut vmm_config = default_vmm_config();
        vmm_config.kernel_config.path = PathBuf::from(TempFile::new().unwrap().as_path());
        let mut vmm = mock_vmm(vmm_config);
        assert!(
            matches!(vmm.load_kernel().unwrap_err(), Error::IO(e) if e.kind() == ErrorKind::NotFound)
        );

        // Test case: kernel image is invalid.
        let mut vmm_config = default_vmm_config();
        let temp_file = TempFile::new().unwrap();
        vmm_config.kernel_config.path = PathBuf::from(temp_file.as_path());
        let mut vmm = mock_vmm(vmm_config);

        let err = vmm.load_kernel().unwrap_err();
        #[cfg(target_arch = "x86_64")]
        assert!(matches!(
            err,
            Error::KernelLoad(loader::Error::Bzimage(
                loader::bzimage::Error::InvalidBzImage
            ))
        ));
        #[cfg(target_arch = "aarch64")]
        assert!(matches!(
            err,
            Error::KernelLoad(loader::Error::Pe(
                loader::pe::Error::InvalidImageMagicNumber
            ))
        ));

        // Test case: kernel path doesn't point to a file.
        let mut vmm_config = default_vmm_config();
        let temp_dir = TempDir::new().unwrap();
        vmm_config.kernel_config.path = PathBuf::from(temp_dir.as_path());
        let mut vmm = mock_vmm(vmm_config);
        let err = vmm.load_kernel().unwrap_err();

        #[cfg(target_arch = "x86_64")]
        assert!(matches!(
            err,
            Error::KernelLoad(loader::Error::Elf(loader::elf::Error::ReadElfHeader))
        ));
        #[cfg(target_arch = "aarch64")]
        assert!(matches!(
            err,
            Error::KernelLoad(loader::Error::Pe(loader::pe::Error::ReadImageHeader))
        ));
    }

    #[test]
    #[cfg(target_arch = "aarch64")]
    fn test_load_kernel() {
        // Test case: Loading the default & valid image is ok.
        let vmm_config = default_vmm_config();
        let mut vmm = mock_vmm(vmm_config);
        assert!(vmm.load_kernel().is_ok());
    }

    #[test]
    fn test_cmdline_updates() {
        let mut vmm_config = default_vmm_config();
        vmm_config.kernel_config.path = default_elf_path();
        let mut vmm = mock_vmm(vmm_config);
        assert_eq!(vmm.kernel_cfg.cmdline.as_str(), DEFAULT_KERNEL_CMDLINE);
        vmm.add_serial_console().unwrap();
        #[cfg(target_arch = "x86_64")]
        assert!(vmm.kernel_cfg.cmdline.as_str().contains("console=ttyS0"));
        #[cfg(target_arch = "aarch64")]
        assert!(vmm
            .kernel_cfg
            .cmdline
            .as_str()
            .contains("earlycon=uart,mmio"));
    }

    #[test]
    #[cfg(target_arch = "x86_64")]
    fn test_create_guest_memory() {
        // Guest memory ends exactly at the MMIO gap: should succeed (last addressable value is
        // MMIO_GAP_START - 1). There should be 1 memory region.
        let mut mem_cfg = MemoryConfig {
            size_mib: (MMIO_GAP_START >> 20) as u32,
        };
        let guest_mem = Vmm::create_guest_memory(&mem_cfg).unwrap();
        assert_eq!(guest_mem.num_regions(), 1);
        assert_eq!(guest_mem.last_addr(), GuestAddress(MMIO_GAP_START - 1));

        // Guest memory ends exactly past the MMIO gap: not possible because it's specified in MiB.
        // But it can end 1 MiB within the MMIO gap. Should succeed.
        // There will be 2 regions, the 2nd ending at `size_mib << 20 + MMIO_GAP_SIZE`.
        mem_cfg.size_mib = (MMIO_GAP_START >> 20) as u32 + 1;
        let guest_mem = Vmm::create_guest_memory(&mem_cfg).unwrap();
        assert_eq!(guest_mem.num_regions(), 2);
        assert_eq!(
            guest_mem.last_addr(),
            GuestAddress(MMIO_GAP_START + MMIO_GAP_SIZE + (1 << 20) - 1)
        );

        // Guest memory ends exactly at the MMIO gap end: should succeed. There will be 2 regions,
        // the 2nd ending at `size_mib << 20 + MMIO_GAP_SIZE`.
        mem_cfg.size_mib = ((MMIO_GAP_START + MMIO_GAP_SIZE) >> 20) as u32;
        let guest_mem = Vmm::create_guest_memory(&mem_cfg).unwrap();
        assert_eq!(guest_mem.num_regions(), 2);
        assert_eq!(
            guest_mem.last_addr(),
            GuestAddress(MMIO_GAP_START + 2 * MMIO_GAP_SIZE - 1)
        );

        // Guest memory ends 1 MiB past the MMIO gap end: should succeed. There will be 2 regions,
        // the 2nd ending at `size_mib << 20 + MMIO_GAP_SIZE`.
        mem_cfg.size_mib = ((MMIO_GAP_START + MMIO_GAP_SIZE) >> 20) as u32 + 1;
        let guest_mem = Vmm::create_guest_memory(&mem_cfg).unwrap();
        assert_eq!(guest_mem.num_regions(), 2);
        assert_eq!(
            guest_mem.last_addr(),
            GuestAddress(MMIO_GAP_START + 2 * MMIO_GAP_SIZE + (1 << 20) - 1)
        );

        // Guest memory size is 0: should fail, rejected by vm-memory with EINVAL.
        mem_cfg.size_mib = 0u32;
        assert!(matches!(
            Vmm::create_guest_memory(&mem_cfg),
            Err(Error::Memory(MemoryError::VmMemory(vm_memory::Error::MmapRegion(vm_memory::mmap::MmapRegionError::Mmap(e)))))
            if e.kind() == ErrorKind::InvalidInput
        ));
    }
    #[test]
    fn test_create_vcpus() {
        // The scopes force the created vCPUs to unmap their kernel memory at the end.
        let mut vmm_config = default_vmm_config();
        vmm_config.vcpu_config = VcpuConfig { num: 0 };

        // Creating 0 vCPUs throws an error.
        {
            assert!(matches!(
                Vmm::try_from(vmm_config.clone()),
                Err(Error::Vm(vm::Error::CreateVmConfig(
                    vm_vcpu::vcpu::Error::VcpuNumber(0)
                )))
            ));
        }

        // Creating one works.
        vmm_config.vcpu_config = VcpuConfig { num: 1 };
        {
            assert!(Vmm::try_from(vmm_config.clone()).is_ok());
        }

        // Creating 254 also works (that's the maximum number on x86 when using MP Table).
        vmm_config.vcpu_config = VcpuConfig { num: 254 };
        Vmm::try_from(vmm_config).unwrap();
    }

    #[test]
    // FIXME: We cannot run this on aarch64 because we do not have an image that just runs and
    // FIXME-continued: halts afterwards. Once we have this, we need to update `default_vmm_config`
    // FIXME-continued: and have a default PE image on aarch64.
    fn test_add_block() {
        let vmm_config = default_vmm_config();
        let mut vmm = mock_vmm(vmm_config);

        let tempfile = TempFile::new().unwrap();
        let block_config = BlockConfig {
            path: tempfile.as_path().to_path_buf(),
        };

        assert!(vmm.add_block_device(&block_config).is_ok());
        assert_eq!(vmm.block_devices.len(), 1);
        #[cfg(target_arch = "aarch64")]
        assert_eq!(vmm.fdt_builder.virtio_device_len(), 1);
        assert!(vmm.kernel_cfg.cmdline.as_str().contains("virtio"));

        let invalid_block_config = BlockConfig {
            // Let's create the tempfile directly here so that it gets out of scope immediately
            // and delete the underlying file.
            path: TempFile::new().unwrap().as_path().to_path_buf(),
        };

        let err = vmm.add_block_device(&invalid_block_config).unwrap_err();
        assert!(
            matches!(err, Error::Block(block::Error::OpenFile(io_err)) if io_err.kind() == ErrorKind::NotFound)
        );
    }

    #[test]
    // FIXME: We cannot run this on aarch64 because we do not have an image that just runs and
    // FIXME-continued: halts afterwards. Once we have this, we need to update `default_vmm_config`
    // FIXME-continued: and have a default PE image on aarch64.
    fn test_add_net() {
        let vmm_config = default_vmm_config();
        let mut vmm = mock_vmm(vmm_config);

        // The device only attempts to open the tap interface during activation, so we can
        // specify any name here for now.
        let cfg = NetConfig {
            tap_name: "imaginary_tap".to_owned(),
        };

        {
            assert!(vmm.add_net_device(&cfg).is_ok());
            assert_eq!(vmm.net_devices.len(), 1);
            #[cfg(target_arch = "aarch64")]
            assert_eq!(vmm.fdt_builder.virtio_device_len(), 1);
            assert!(vmm.kernel_cfg.cmdline.as_str().contains("virtio"));
        }
    }

    #[test]
    #[cfg(target_arch = "aarch64")]
    fn test_setup_fdt() {
        let vmm_config = default_vmm_config();
        let mut vmm = mock_vmm(vmm_config);

        {
            let result = vmm.setup_fdt();
            assert!(result.is_ok());
        }

        {
            let mem_size: u64 = vmm.guest_memory.iter().map(|region| region.len()).sum();
            let fdt_offset = mem_size + AARCH64_FDT_MAX_SIZE;
            let cmdline = &vmm.kernel_cfg.cmdline;
            let fdt = vmm
                .fdt_builder
                .with_cmdline(cmdline.as_str().to_string())
                .with_num_vcpus(vmm.num_vcpus.try_into().unwrap())
                .with_mem_size(mem_size)
                .with_serial_console(0x40000000, 0x1000)
                .with_rtc(0x40001000, 0x1000)
                .create_fdt()
                .unwrap();
            assert!(fdt.write_to_mem(&vmm.guest_memory, fdt_offset).is_err());
        }
    }
    #[test]
    fn test_address_alloc() {
        let memory_config = MemoryConfig {
            size_mib: MEM_SIZE_MIB,
        };
        #[cfg(target_arch = "x86_64")]
        let start_addr = MMIO_GAP_START;
        #[cfg(target_arch = "aarch64")]
        let start_addr = AARCH64_MMIO_BASE;
        let mut address_alloc = Vmm::create_address_allocator(&memory_config).unwrap();

        // Trying to allocate at an address before the base address.
        let alloc_err = address_alloc
            .allocate(100, DEFAULT_ADDRESSS_ALIGNEMNT, AllocPolicy::ExactMatch(0))
            .unwrap_err();
        assert_eq!(alloc_err, vm_allocator::Error::ResourceNotAvailable);
        let alloc_err = address_alloc
            .allocate(
                100,
                DEFAULT_ADDRESSS_ALIGNEMNT,
                AllocPolicy::ExactMatch(start_addr - DEFAULT_ADDRESSS_ALIGNEMNT),
            )
            .unwrap_err();
        assert_eq!(alloc_err, vm_allocator::Error::ResourceNotAvailable);

        // Testing it outside the available range
        let outside_avail_range =
            start_addr + ((MEM_SIZE_MIB as u64) << 20) + DEFAULT_ADDRESSS_ALIGNEMNT;
        let alloc_err = address_alloc
            .allocate(
                100,
                DEFAULT_ADDRESSS_ALIGNEMNT,
                AllocPolicy::ExactMatch(outside_avail_range),
            )
            .unwrap_err();
        assert_eq!(alloc_err, vm_allocator::Error::ResourceNotAvailable);

        // Trying to add more than available range.
        let alloc_err = address_alloc
            .allocate(
                ((MEM_SIZE_MIB as u64) << 20) + 2,
                DEFAULT_ADDRESSS_ALIGNEMNT,
                DEFAULT_ALLOC_POLICY,
            )
            .unwrap_err();
        assert_eq!(alloc_err, vm_allocator::Error::ResourceNotAvailable);
    }
}<|MERGE_RESOLUTION|>--- conflicted
+++ resolved
@@ -812,12 +812,6 @@
             vcpu_config: VcpuConfig { num: NUM_VCPUS },
             block_config: None,
             net_config: None,
-<<<<<<< HEAD
-            irq_config: IrqConfig {
-                max_irq: vm::MAX_IRQ.into(),
-            },
-=======
->>>>>>> bbe5b3cf
         }
     }
 
